--- conflicted
+++ resolved
@@ -23,13 +23,9 @@
 #include "io/Sha3Hash.h"
 #include "util/Crc32.hpp"
 #include "util/Timer.hpp"
-<<<<<<< HEAD
 #include "opencl/NttEngine.hpp"
 #include "math/Carry.hpp"
 #include "io/JsonBuilder.hpp"
-=======
-#include "util/GmpUtils.hpp"
->>>>>>> 3919747d
 #include <algorithm>
 #include <cassert>
 #include <cmath>
@@ -280,11 +276,7 @@
       }
       
       auto w = load(iteration);
-<<<<<<< HEAD
       gpu.write(bufferPool[bufIndex], w);
-=======
-      bufferPool[bufIndex] = util::convertToGMP(w);
->>>>>>> 3919747d
       bufIndex++;
       
       // Apply hashes from previous levels
@@ -298,19 +290,9 @@
         bufIndex--;
         uint64_t h = hashes[p - 1 - k]; // Hash from previous level
         
-<<<<<<< HEAD
         // (bufIndex-1) := (bufIndex-1)^h * bufIndex
         gpu.ntt.powInPlace(bufferPool[bufIndex - 1], bufferPool[bufIndex - 1], h, gpu.carry, gpu.limbBytes);
         gpu.ntt.mulInPlace5(bufferPool[bufIndex - 1], bufferPool[bufIndex], gpu.carry, gpu.limbBytes);
-=======
-        // PRPLL's expMul: (bufIndex-1) := (bufIndex-1)^h * bufIndex
-        mpz_class temp = util::mersennePowMod(bufferPool[bufIndex - 1], h, E); // A^h mod (2^E - 1)
-        mpz_class result = temp * bufferPool[bufIndex]; // A^h * B
-        bufferPool[bufIndex - 1] = util::mersenneReduce(result, E); // Optimized Mersenne reduction
-        
-        // Clear the consumed buffer
-        bufferPool[bufIndex] = 0;
->>>>>>> 3919747d
       }
     }
     
@@ -319,11 +301,8 @@
     }
     
     // Convert the final result to words format
-<<<<<<< HEAD
+
     auto levelResult = gpu.read(bufferPool[0]);
-=======
-    auto levelResult = util::convertFromGMP(bufferPool[0]);
->>>>>>> 3919747d
     
     if (levelResult.empty()) {
       throw std::runtime_error("Read ZERO during proof generation at level " + std::to_string(p));
@@ -352,22 +331,16 @@
   double elapsed = timer.elapsed();
   std::cout << "Proof generated in " << std::fixed << std::setprecision(2) << elapsed << " seconds." << std::endl;
   
-<<<<<<< HEAD
   return Proof{E, std::move(B), std::move(middles)};
 }
 
 
-=======
-  return Proof{E, std::move(B), std::move(middles), knownFactors};
-}
-
->>>>>>> 3919747d
+
 double ProofSet::diskUsageGB(uint32_t E, uint32_t power) {
   // Calculate disk usage in GB for proof files
   // Formula from PRPLL: ldexp(E, -33 + int(power)) * 1.05
   if (power == 0) return 0.0;
   return std::ldexp(static_cast<double>(E), -33 + static_cast<int>(power)) * 1.05;
-<<<<<<< HEAD
 }
 
 void GpuContext::write(cl_mem buffer, const std::vector<uint32_t>& data) const {
@@ -394,8 +367,7 @@
   }
   
   return io::JsonBuilder::compactBits(gpu_data, digitWidth, exponent);
-=======
->>>>>>> 3919747d
+
 }
 
 } // namespace core